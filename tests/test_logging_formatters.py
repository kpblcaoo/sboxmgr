"""Tests for logging formatters.

Tests cover the UTC timestamp bug fix and other formatter functionality.
"""

import pytest
import json
import logging
from datetime import datetime, timezone
from unittest.mock import patch

from sboxmgr.logging.formatters import (
    StructuredFormatter,
    JSONFormatter,
    HumanFormatter,
    create_formatter
)


class TestStructuredFormatter:
    """Test structured formatter base functionality."""
    
    def test_utc_timestamps_in_structured_logging(self):
        """Test that structured logging uses UTC timestamps (bug fix)."""
        formatter = StructuredFormatter()
        
        # Create a log record with fixed timestamp
        record = logging.LogRecord(
            name='test', level=logging.INFO, pathname='', lineno=0,
            msg='Test message', args=(), exc_info=None
        )
        record.created = 1640995200.0  # 2022-01-01 00:00:00 UTC
        
        # Add structured fields
        formatter._add_structured_fields(record)
        
        # BUG FIX: Verify timestamp is in UTC with timezone info
        assert hasattr(record, 'timestamp')
        assert record.timestamp == "2022-01-01T00:00:00+00:00"
        assert record.timestamp.endswith("+00:00")  # UTC timezone
    
    def test_structured_fields_added(self):
        """Test that all required structured fields are added."""
        formatter = StructuredFormatter(component="test-component")
        
        record = logging.LogRecord(
            name='sboxmgr.module.operation', level=logging.INFO, 
            pathname='', lineno=0, msg='Test message', args=(), exc_info=None
        )
        record.created = 1640995200.0
        
        formatter._add_structured_fields(record)
        
        # Verify all structured fields are present
        assert hasattr(record, 'timestamp')
        assert hasattr(record, 'component')
        assert hasattr(record, 'trace_id')
        assert hasattr(record, 'pid')
        assert hasattr(record, 'op')
        
        assert record.component == "test-component"
        assert record.op == "operation"  # Extracted from logger name


class TestJSONFormatter:
    """Test JSON formatter functionality."""
    
    def test_json_format_with_utc_timestamp(self):
        """Test JSON formatter includes UTC timestamp."""
        formatter = JSONFormatter()
        
        record = logging.LogRecord(
            name='test', level=logging.INFO, pathname='', lineno=0,
            msg='Test message', args=(), exc_info=None
        )
        record.created = 1640995200.0
        
        formatted = formatter.format(record)
        log_data = json.loads(formatted)
        
        # BUG FIX: Verify JSON output has UTC timestamp
        assert log_data['timestamp'] == "2022-01-01T00:00:00+00:00"
        assert log_data['level'] == "INFO"
        assert log_data['message'] == "Test message"
    
    def test_json_format_structure(self):
        """Test JSON formatter produces correct structure."""
        formatter = JSONFormatter(component="test-app")
        
        record = logging.LogRecord(
            name='test.module', level=logging.ERROR, pathname='', lineno=0,
            msg='Error message', args=(), exc_info=None
        )
        record.created = 1640995200.0
        
        formatted = formatter.format(record)
        log_data = json.loads(formatted)
        
        # Verify required fields
        required_fields = ['timestamp', 'level', 'message', 'component', 'op', 'trace_id', 'pid']
        for field in required_fields:
            assert field in log_data
        
        assert log_data['component'] == "test-app"
        assert log_data['level'] == "ERROR"


class TestHumanFormatter:
    """Test human-readable formatter functionality."""
    
    def test_human_format_includes_trace_id(self):
        """Test human formatter includes trace ID when enabled."""
        formatter = HumanFormatter(show_trace_id=True)
        
        record = logging.LogRecord(
            name='test', level=logging.INFO, pathname='', lineno=0,
            msg='Test message', args=(), exc_info=None
        )
        record.created = 1640995200.0
        
<<<<<<< HEAD
        # Mock the trace module's get_trace_id function that's called in _add_structured_fields
=======
>>>>>>> 0f54cbcb
        with patch('sboxmgr.logging.formatters.get_trace_id', return_value='test123'):
            formatted = formatter.format(record)
        
        # Should include trace ID in brackets
        assert '[test123]' in formatted
        assert 'Test message' in formatted
    
    def test_human_format_without_trace_id(self):
        """Test human formatter excludes trace ID when disabled."""
        formatter = HumanFormatter(show_trace_id=False)
        
        record = logging.LogRecord(
            name='test', level=logging.INFO, pathname='', lineno=0,
            msg='Test message', args=(), exc_info=None
        )
        record.created = 1640995200.0
        
        with patch('sboxmgr.logging.formatters.get_trace_id', return_value='test123'):
            formatted = formatter.format(record)
        
        # Should not include trace ID
        assert '[test123]' not in formatted
        assert 'Test message' in formatted


class TestCreateFormatter:
    """Test formatter factory function."""
    
    def test_create_json_formatter(self):
        """Test creating JSON formatter."""
        formatter = create_formatter('json', component='test')
        
        assert isinstance(formatter, JSONFormatter)
    
    def test_create_text_formatter(self):
        """Test creating text/human formatter."""
        formatter = create_formatter('text', component='test')
        
        assert isinstance(formatter, HumanFormatter)
    
    def test_create_unknown_formatter(self):
        """Test error when creating unknown formatter type."""
        with pytest.raises(ValueError) as exc_info:
            create_formatter('unknown', component='test')
        
        assert "Unknown formatter type 'unknown'" in str(exc_info.value) <|MERGE_RESOLUTION|>--- conflicted
+++ resolved
@@ -118,10 +118,6 @@
         )
         record.created = 1640995200.0
         
-<<<<<<< HEAD
-        # Mock the trace module's get_trace_id function that's called in _add_structured_fields
-=======
->>>>>>> 0f54cbcb
         with patch('sboxmgr.logging.formatters.get_trace_id', return_value='test123'):
             formatted = formatter.format(record)
         
