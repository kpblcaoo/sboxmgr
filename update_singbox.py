#!/usr/bin/env python3
"""
Update sing-box configuration from a remote JSON source.

This script fetches proxy configurations from a specified URL, validates the
selected protocol, generates a sing-box configuration file, and manages the
sing-box service. It supports protocols like VLESS, Shadowsocks, VMess, Trojan,
TUIC, and Hysteria2. By default, it enables auto-selection of servers using urltest.
If a specific server is selected by remarks or index, only that server is included.

Usage:
    python3 update_singbox.py -u <URL> [-r <remarks> | -i <index>] [-d]
    Example: python3 update_singbox.py -u https://example.com/config -r "Server1"
    Example: python3 update_singbox.py -u https://example.com/config -i 2 -d

Environment Variables:
    SINGBOX_LOG_FILE: Path to log file (default: /var/log/update_singbox.log)
    SINGBOX_CONFIG_FILE: Path to config file (default: /etc/sing-box/config.json)
    SINGBOX_BACKUP_FILE: Path to backup file (default: /etc/sing-box/config.json.bak)
    SINGBOX_TEMPLATE_FILE: Path to template file (default: ./config.template.json)
    SINGBOX_MAX_LOG_SIZE: Max log size in bytes (default: 1048576)

Requirements:
    Python 3.10 or later (for match statement).
"""
import argparse
import json
import logging
import os
import sys

from logging_setup import setup_logging
from modules.config_fetch import fetch_json, select_config
from modules.protocol_validation import validate_protocol
from modules.config_generate import generate_config
from modules.service_manage import manage_service
from modules.server_management import list_servers, load_exclusions, apply_exclusions, exclude_servers, view_exclusions, clear_exclusions

# Configuration with environment variable fallbacks
LOG_FILE = os.getenv("SINGBOX_LOG_FILE", "/var/log/update_singbox.log")
CONFIG_FILE = os.getenv("SINGBOX_CONFIG_FILE", "/etc/sing-box/config.json")
BACKUP_FILE = os.getenv("SINGBOX_BACKUP_FILE", "/etc/sing-box/config.json.bak")
TEMPLATE_FILE = os.getenv("SINGBOX_TEMPLATE_FILE", "./config.template.json")
MAX_LOG_SIZE = int(os.getenv("SINGBOX_MAX_LOG_SIZE", "1048576"))  # 1MB
SUPPORTED_PROTOCOLS = {"vless", "shadowsocks", "vmess", "trojan", "tuic", "hysteria2"}

def main():
    """Main function to update sing-box configuration."""
    parser = argparse.ArgumentParser(description="Update sing-box configuration")
    parser.add_argument("-u", "--url", help="URL for proxy configuration")
    parser.add_argument("-r", "--remarks", help="Select server by remarks")
    parser.add_argument("-i", "--index", type=int, default=None, help="Select server by index")
    parser.add_argument("-d", "--debug", type=int, choices=[0, 1, 2], default=0,
                        help="Set debug level: 0 for minimal, 1 for detailed, 2 for verbose")
    parser.add_argument("--proxy", help="Proxy URL (e.g., socks5://127.0.0.1:1080 or https://proxy.example.com)")
    parser.add_argument("-l", "--list-servers", action="store_true", help="List all servers with indices")
    parser.add_argument("-e", "--exclude", nargs='*', help="Exclude servers by index or name")
    parser.add_argument("--clear-exclusions", action="store_true", help="Clear all current exclusions")
    args = parser.parse_args()

    # Initialize logging
    setup_logging(args.debug, LOG_FILE, MAX_LOG_SIZE)
    logging.info("=== Starting sing-box configuration update ===")

    if args.list_servers or args.exclude is not None:
        if not args.url and args.exclude is not None and len(args.exclude) > 0:
            print("Error: URL is required for excluding servers.")
            return

    # Fetching configuration
    json_data = fetch_json(args.url, proxy_url=args.proxy) if args.url else None
    if args.debug >= 1 and json_data:
        logging.info(f"Fetched server list from: {args.url}")
    if args.debug >= 2 and json_data:
        logging.debug(f"Fetched configuration: {json.dumps(json_data, indent=2)}")

    # List servers if requested
    if args.list_servers:
        if json_data:
            list_servers(json_data, SUPPORTED_PROTOCOLS, args.debug)
        else:
            print("Error: URL is required to list servers.")
        return

    # Exclude servers if requested
    if args.exclude is not None:
        if len(args.exclude) == 0:
            view_exclusions(args.debug)
        else:
            if json_data:
                exclude_servers(json_data, args.exclude, SUPPORTED_PROTOCOLS, args.debug)
                generate_config_after_exclusion(json_data, args.debug)
            else:
                print("Error: URL is required to exclude servers.")
        return

    # Clear exclusions if requested
    if args.clear_exclusions:
        clear_exclusions()
        return

    # Load exclusions
    exclusions = load_exclusions()
    excluded_ids = {exclusion["id"] for exclusion in exclusions["exclusions"]}

    # Prepare outbounds based on selection
    if args.remarks or args.index is not None:
        if not json_data:
            print("Error: URL is required to select server by remarks or index.")
            return
        # Single server selection
        config = select_config(json_data, args.remarks, args.index if args.index is not None else 0)
        outbound = validate_protocol(config, SUPPORTED_PROTOCOLS)
        outbounds = [outbound]
        if args.debug >= 1:
            logging.info(f"Selected configuration by remarks: {args.remarks} or index: {args.index}")
        if args.debug >= 2:
            logging.debug(f"Selected configuration details: {json.dumps(config, indent=2)}")
    else:
        if not json_data:
            print("Error: URL is required for auto-selection.")
            return
        # Auto-selection: process all servers
        if isinstance(json_data, dict) and "outbounds" in json_data:
            configs = [
                outbound for outbound in json_data["outbounds"]
                if outbound.get("type") in SUPPORTED_PROTOCOLS
            ]
        else:
            configs = json_data

        # Apply exclusions
        configs = apply_exclusions(configs, excluded_ids, args.debug)

        outbounds = []
        for idx, config in enumerate(configs):
            try:
                outbound = validate_protocol(config, SUPPORTED_PROTOCOLS)
                # Use original tag if available, else generate proxy-a, proxy-b, etc.
                if not outbound["tag"].startswith("proxy-"):
                    outbounds.append(outbound)
                else:
                    outbound["tag"] = f"proxy-{chr(97 + idx)}"
                    outbounds.append(outbound)
            except ValueError as e:
                logging.warning(f"Skipping invalid configuration at index {idx}: {e}")

        if not outbounds:
            logging.warning("No valid configurations found for auto-selection, using direct")
            outbounds = []  # Empty outbounds will use direct via route.final
        if args.debug >= 1:
            logging.info(f"Prepared {len(outbounds)} servers for auto-selection")
        if args.debug >= 2:
            logging.debug(f"Outbounds for auto-selection: {json.dumps(outbounds, indent=2)}")

    # Generate configuration
    changes_made = generate_config(outbounds, TEMPLATE_FILE, CONFIG_FILE, BACKUP_FILE)

    if changes_made:
        # Manage service only if changes were made
        manage_service()
        if args.debug >= 1:
            logging.info("Service restart completed.")

    logging.info("=== Update completed successfully ===")

def generate_config_after_exclusion(json_data, debug_level):
    """Generate configuration after applying exclusions."""
    exclusions = load_exclusions()
    excluded_ids = {exclusion["id"] for exclusion in exclusions["exclusions"]}

    # Prepare outbounds based on selection
    if isinstance(json_data, dict) and "outbounds" in json_data:
        configs = [
            outbound for outbound in json_data["outbounds"]
            if outbound.get("type") in SUPPORTED_PROTOCOLS
        ]
    else:
        configs = json_data

    # Apply exclusions
    configs = apply_exclusions(configs, excluded_ids, debug_level)

    outbounds = []
    excluded_ips = []
    for idx, config in enumerate(configs):
        try:
            outbound = validate_protocol(config, SUPPORTED_PROTOCOLS)
<<<<<<< HEAD
            if not outbound["tag"].startswith("proxy-"):
                outbounds.append(outbound)
            else:
                outbound["tag"] = f"proxy-{chr(97 + idx)}"
                outbounds.append(outbound)
            # Add server IP to exclusion list
            if "server" in outbound:
                excluded_ips.append(outbound["server"])
=======
            # Ensure each outbound has a unique tag
            if not outbound.get("tag"):
                outbound["tag"] = f"proxy-{chr(97 + idx)}"
            outbounds.append(outbound)
>>>>>>> b5eae8c2
        except ValueError as e:
            logging.warning(f"Skipping invalid configuration at index {idx}: {e}")

    if not outbounds:
        logging.warning("No valid configurations found for auto-selection, using direct")
        outbounds = []  # Empty outbounds will use direct via route.final
    if debug_level >= 1:
        logging.info(f"Prepared {len(outbounds)} servers for auto-selection")
    if debug_level >= 2:
        logging.debug(f"Outbounds for auto-selection: {json.dumps(outbounds, indent=2)}")

    # Load the template and replace the placeholder with excluded IPs
    with open(TEMPLATE_FILE, 'r') as template_file:
        template = json.load(template_file)
    
    # Replace the placeholder with the actual excluded IPs
    for rule in template["route"]["rules"]:
        if rule.get("ip_cidr") == "$excluded_servers":
            rule["ip_cidr"] = excluded_ips
            rule["outbound"] = "direct"  # Ensure these IPs are routed directly

    # Generate configuration
    changes_made = generate_config(outbounds, template, CONFIG_FILE, BACKUP_FILE)

    if changes_made:
        manage_service()
        if debug_level >= 1:
            logging.info("Service restart completed.")

if __name__ == "__main__":
    main()<|MERGE_RESOLUTION|>--- conflicted
+++ resolved
@@ -184,23 +184,18 @@
     outbounds = []
     excluded_ips = []
     for idx, config in enumerate(configs):
-        try:
-            outbound = validate_protocol(config, SUPPORTED_PROTOCOLS)
-<<<<<<< HEAD
-            if not outbound["tag"].startswith("proxy-"):
-                outbounds.append(outbound)
-            else:
-                outbound["tag"] = f"proxy-{chr(97 + idx)}"
-                outbounds.append(outbound)
-            # Add server IP to exclusion list
-            if "server" in outbound:
-                excluded_ips.append(outbound["server"])
-=======
-            # Ensure each outbound has a unique tag
-            if not outbound.get("tag"):
-                outbound["tag"] = f"proxy-{chr(97 + idx)}"
-            outbounds.append(outbound)
->>>>>>> b5eae8c2
+    try:
+        outbound = validate_protocol(config, SUPPORTED_PROTOCOLS)
+
+        # Ensure each outbound has a unique tag
+        if not outbound.get("tag") or outbound["tag"].startswith("proxy-"):
+            outbound["tag"] = f"proxy-{chr(97 + idx)}"
+
+        outbounds.append(outbound)
+
+        # Add server IP to exclusion list
+        if "server" in outbound:
+            excluded_ips.append(outbound["server"])
         except ValueError as e:
             logging.warning(f"Skipping invalid configuration at index {idx}: {e}")
 
