#!/usr/bin/env python3
"""
Update sing-box configuration from a remote JSON source.

This script fetches proxy configurations from a specified URL, validates the
selected protocol, generates a sing-box configuration file, and manages the
sing-box service. It supports protocols like VLESS, Shadowsocks, VMess, Trojan,
TUIC, and Hysteria2. By default, it enables auto-selection of servers using urltest.
If a specific server is selected by remarks or index, only that server is included.

Usage:
    python3 update_singbox.py -u <URL> [-r <remarks> | -i <index>] [-d]
    Example: python3 update_singbox.py -u https://example.com/config -r "Server1"
    Example: python3 update_singbox.py -u https://example.com/config -i 2 -d

Environment Variables:
    SINGBOX_LOG_FILE: Path to log file (default: /var/log/update_singbox.log)
    SINGBOX_CONFIG_FILE: Path to config file (default: /etc/sing-box/config.json)
    SINGBOX_BACKUP_FILE: Path to backup file (default: /etc/sing-box/config.json.bak)
    SINGBOX_TEMPLATE_FILE: Path to template file (default: ./config.template.json)
    SINGBOX_MAX_LOG_SIZE: Max log size in bytes (default: 1048576)

Requirements:
    Python 3.10 or later (for match statement).
"""
import argparse
import json
import logging
import os
import sys

from logging_setup import setup_logging
from modules.config_fetch import fetch_json, select_config
from modules.protocol_validation import validate_protocol
from modules.config_generate import generate_config
from modules.service_manage import manage_service
from modules.server_management import list_servers, load_exclusions, apply_exclusions, exclude_servers, view_exclusions, clear_exclusions

# Configuration with environment variable fallbacks
LOG_FILE = os.getenv("SINGBOX_LOG_FILE", "/var/log/update_singbox.log")
CONFIG_FILE = os.getenv("SINGBOX_CONFIG_FILE", "/etc/sing-box/config.json")
BACKUP_FILE = os.getenv("SINGBOX_BACKUP_FILE", "/etc/sing-box/config.json.bak")
TEMPLATE_FILE = os.getenv("SINGBOX_TEMPLATE_FILE", "./config.template.json")
MAX_LOG_SIZE = int(os.getenv("SINGBOX_MAX_LOG_SIZE", "1048576"))  # 1MB
SUPPORTED_PROTOCOLS = {"vless", "shadowsocks", "vmess", "trojan", "tuic", "hysteria2"}

def main():
    """Main function to update sing-box configuration."""
    parser = argparse.ArgumentParser(description="Update sing-box configuration")
    parser.add_argument("-u", "--url", help="URL for proxy configuration")
    parser.add_argument("-r", "--remarks", help="Select server by remarks")
    parser.add_argument("-i", "--index", type=int, default=None, help="Select server by index")
    parser.add_argument("-d", "--debug", type=int, choices=[0, 1, 2], default=0,
                        help="Set debug level: 0 for minimal, 1 for detailed, 2 for verbose")
    parser.add_argument("--proxy", help="Proxy URL (e.g., socks5://127.0.0.1:1080 or https://proxy.example.com)")
    parser.add_argument("-l", "--list-servers", action="store_true", help="List all servers with indices")
    parser.add_argument("-e", "--exclude", nargs='*', help="Exclude servers by index or name")
    parser.add_argument("--clear-exclusions", action="store_true", help="Clear all current exclusions")
    args = parser.parse_args()

    # Initialize logging
    setup_logging(args.debug, LOG_FILE, MAX_LOG_SIZE)
    logging.info("=== Starting sing-box configuration update ===")

    if args.list_servers or args.exclude is not None:
        if not args.url and args.exclude is not None and len(args.exclude) > 0:
            print("Error: URL is required for excluding servers.")
            return

    # Fetching configuration
    json_data = fetch_json(args.url, proxy_url=args.proxy) if args.url else None
    if args.debug >= 1 and json_data:
        logging.info(f"Fetched server list from: {args.url}")
    if args.debug >= 2 and json_data:
        logging.debug(f"Fetched configuration: {json.dumps(json_data, indent=2)}")

    # List servers if requested
    if args.list_servers:
        if json_data:
            list_servers(json_data, SUPPORTED_PROTOCOLS, args.debug)
        else:
            print("Error: URL is required to list servers.")
        return

    # Exclude servers if requested
    if args.exclude is not None:
        if len(args.exclude) == 0:
            view_exclusions(args.debug)
        else:
            if json_data:
                exclude_servers(json_data, args.exclude, SUPPORTED_PROTOCOLS, args.debug)
                generate_config_after_exclusion(json_data, args.debug)
            else:
                print("Error: URL is required to exclude servers.")
        return

    # Clear exclusions if requested
    if args.clear_exclusions:
        clear_exclusions()
        return

    # Load exclusions
    exclusions = load_exclusions()
    excluded_ids = {exclusion["id"] for exclusion in exclusions["exclusions"]}

    # Prepare outbounds based on selection
    if args.remarks or args.index is not None:
        if not json_data:
            print("Error: URL is required to select server by remarks or index.")
            return
        # Single server selection
        config = select_config(json_data, args.remarks, args.index if args.index is not None else 0)
        outbound = validate_protocol(config, SUPPORTED_PROTOCOLS)
        outbounds = [outbound]
        if args.debug >= 1:
            logging.info(f"Selected configuration by remarks: {args.remarks} or index: {args.index}")
        if args.debug >= 2:
            logging.debug(f"Selected configuration details: {json.dumps(config, indent=2)}")
    else:
        if not json_data:
            print("Error: URL is required for auto-selection.")
            return
        # Auto-selection: process all servers
        if isinstance(json_data, dict) and "outbounds" in json_data:
            configs = [
                outbound for outbound in json_data["outbounds"]
                if outbound.get("type") in SUPPORTED_PROTOCOLS
            ]
        else:
            configs = json_data

        # Apply exclusions
        configs = apply_exclusions(configs, excluded_ids, args.debug)

        outbounds = []
        for idx, config in enumerate(configs):
            try:
                outbound = validate_protocol(config, SUPPORTED_PROTOCOLS)
                # Use original tag if available, else generate proxy-a, proxy-b, etc.
                if not outbound["tag"].startswith("proxy-"):
                    outbounds.append(outbound)
                else:
                    outbound["tag"] = f"proxy-{chr(97 + idx)}"
                    outbounds.append(outbound)
            except ValueError as e:
                logging.warning(f"Skipping invalid configuration at index {idx}: {e}")

        if not outbounds:
            logging.warning("No valid configurations found for auto-selection, using direct")
            outbounds = []  # Empty outbounds will use direct via route.final
        if args.debug >= 1:
            logging.info(f"Prepared {len(outbounds)} servers for auto-selection")
        if args.debug >= 2:
            logging.debug(f"Outbounds for auto-selection: {json.dumps(outbounds, indent=2)}")

    # Generate configuration
    changes_made = generate_config(outbounds, TEMPLATE_FILE, CONFIG_FILE, BACKUP_FILE)

    if changes_made:
        # Manage service only if changes were made
        manage_service()
        if args.debug >= 1:
            logging.info("Service restart completed.")

    logging.info("=== Update completed successfully ===")

def generate_config_after_exclusion(json_data, debug_level):
    """Generate configuration after applying exclusions."""
    exclusions = load_exclusions()
    excluded_ids = {exclusion["id"] for exclusion in exclusions["exclusions"]}

    # Prepare outbounds based on selection
    if isinstance(json_data, dict) and "outbounds" in json_data:
        configs = [
            outbound for outbound in json_data["outbounds"]
            if outbound.get("type") in SUPPORTED_PROTOCOLS
        ]
    else:
        configs = json_data

    # Apply exclusions
    configs = apply_exclusions(configs, excluded_ids, debug_level)

    outbounds = []
    excluded_ips = []
    for idx, config in enumerate(configs):
        try:
            outbound = validate_protocol(config, SUPPORTED_PROTOCOLS)
<<<<<<< HEAD

            # Ensure each outbound has a unique tag
            if not outbound.get("tag") or outbound["tag"].startswith("proxy-"):
                outbound["tag"] = f"proxy-{chr(97 + idx)}"

            outbounds.append(outbound)

=======
            if not outbound["tag"].startswith("proxy-"):
                outbounds.append(outbound)
            else:
                outbound["tag"] = f"proxy-{chr(97 + idx)}"
                outbounds.append(outbound)
>>>>>>> 8eec0a68
            # Add server IP to exclusion list
            if "server" in outbound:
                excluded_ips.append(outbound["server"])
        except ValueError as e:
            logging.warning(f"Skipping invalid configuration at index {idx}: {e}")

    if not outbounds:
        logging.warning("No valid configurations found for auto-selection, using direct")
        outbounds = []  # Empty outbounds will use direct via route.final
    if debug_level >= 1:
        logging.info(f"Prepared {len(outbounds)} servers for auto-selection")
        logging.info(f"Excluded IPs: {excluded_ips}")

    # Load the template and replace the placeholder with excluded IPs
    with open(TEMPLATE_FILE, 'r') as template_file:
        template = json.load(template_file)
    
    # Ensure the excluded_ips list is not empty
    if excluded_ips:
        # Replace the placeholder with the actual excluded IPs
        for rule in template["route"]["rules"]:
            if rule.get("ip_cidr") == "$excluded_servers":
                rule["ip_cidr"] = excluded_ips
                rule["outbound"] = "direct"  # Ensure these IPs are routed directly
    else:
        logging.warning("No IPs to exclude; skipping placeholder replacement.")

    # Generate configuration
    changes_made = generate_config(outbounds, template, CONFIG_FILE, BACKUP_FILE)

    if changes_made:
        manage_service()
        if debug_level >= 1:
            logging.info("Service restart completed.")

if __name__ == "__main__":
    main()<|MERGE_RESOLUTION|>--- conflicted
+++ resolved
@@ -186,21 +186,13 @@
     for idx, config in enumerate(configs):
         try:
             outbound = validate_protocol(config, SUPPORTED_PROTOCOLS)
-<<<<<<< HEAD
-
             # Ensure each outbound has a unique tag
-            if not outbound.get("tag") or outbound["tag"].startswith("proxy-"):
-                outbound["tag"] = f"proxy-{chr(97 + idx)}"
-
-            outbounds.append(outbound)
-
-=======
             if not outbound["tag"].startswith("proxy-"):
                 outbounds.append(outbound)
             else:
                 outbound["tag"] = f"proxy-{chr(97 + idx)}"
                 outbounds.append(outbound)
->>>>>>> 8eec0a68
+
             # Add server IP to exclusion list
             if "server" in outbound:
                 excluded_ips.append(outbound["server"])
